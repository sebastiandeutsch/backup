# encoding: utf-8

require 'fileutils'
require 'yaml'

##
# The Backup Ruby Gem
module Backup

  ##
  # List the available database, storage, compressor, encryptor and notifier constants.
  # These are used to dynamically define these constants as classes inside Backup::Finder
  # to provide a nicer configuration file DSL syntax to the users. Adding existing constants
  # to the arrays below will enable the user to use a constant instead of a string.
  # Example, instead of:
  #  database "MySQL" do |mysql|
  # You can do:
  #  database MySQL do |mysql|
  DATABASES   = ['MySQL', 'PostgreSQL', 'MongoDB', 'Redis']
  STORAGES    = ['S3', 'CloudFiles', 'Dropbox', 'FTP', 'SFTP', 'SCP', 'RSync']
  COMPRESSORS = ['Gzip']
  ENCRYPTORS  = ['OpenSSL', 'GPG']
<<<<<<< HEAD
  NOTIFIERS   = ['Mail']
  SYNCERS     = ['RSync']
=======
  NOTIFIERS   = ['Mail', 'Twitter']
>>>>>>> d2e49f10

  ##
  # Backup's internal paths
  LIBRARY_PATH       = File.join(File.dirname(__FILE__), 'backup')
  CONFIGURATION_PATH = File.join(LIBRARY_PATH, 'configuration')
  STORAGE_PATH       = File.join(LIBRARY_PATH, 'storage')
  DATABASE_PATH      = File.join(LIBRARY_PATH, 'database')
  COMPRESSOR_PATH    = File.join(LIBRARY_PATH, 'compressor')
  ENCRYPTOR_PATH     = File.join(LIBRARY_PATH, 'encryptor')
  NOTIFIER_PATH      = File.join(LIBRARY_PATH, 'notifier')
  SYNCER_PATH        = File.join(LIBRARY_PATH, 'syncer')

  ##
  # Backup's Environment paths
  PATH               = File.join(ENV['HOME'], 'Backup')
  DATA_PATH          = File.join(ENV['HOME'], 'Backup', 'data')
  CONFIG_FILE        = File.join(ENV['HOME'], 'Backup', 'config.rb')
  LOG_PATH           = File.join(ENV['HOME'], 'Backup', 'log')
  TMP_PATH           = File.join(ENV['HOME'], 'Backup', '.tmp')

  ##
  # Autoload Backup base files
  autoload :Model,   File.join(LIBRARY_PATH, 'model')
  autoload :Archive, File.join(LIBRARY_PATH, 'archive')
  autoload :CLI,     File.join(LIBRARY_PATH, 'cli')
  autoload :Finder,  File.join(LIBRARY_PATH, 'finder')
  autoload :Logger,  File.join(LIBRARY_PATH, 'logger')
  autoload :Version, File.join(LIBRARY_PATH, 'version')

  ##
  # Autoload Backup configuration files
  module Configuration
    autoload :Base,     File.join(CONFIGURATION_PATH, 'base')
    autoload :Helpers,  File.join(CONFIGURATION_PATH, 'helpers')

    module Notifier
      autoload :Base,    File.join(CONFIGURATION_PATH, 'notifier', 'base')
      autoload :Mail,    File.join(CONFIGURATION_PATH, 'notifier', 'mail')
      autoload :Twitter, File.join(CONFIGURATION_PATH, 'notifier', 'twitter')
    end

    module Encryptor
      autoload :Base,    File.join(CONFIGURATION_PATH, 'encryptor', 'base')
      autoload :OpenSSL, File.join(CONFIGURATION_PATH, 'encryptor', 'open_ssl')
      autoload :GPG,     File.join(CONFIGURATION_PATH, 'encryptor', 'gpg')
    end

    module Compressor
      autoload :Base, File.join(CONFIGURATION_PATH, 'compressor', 'base')
      autoload :Gzip, File.join(CONFIGURATION_PATH, 'compressor', 'gzip')
    end

    module Storage
      autoload :Base,       File.join(CONFIGURATION_PATH, 'storage', 'base')
      autoload :S3,         File.join(CONFIGURATION_PATH, 'storage', 's3')
      autoload :CloudFiles, File.join(CONFIGURATION_PATH, 'storage', 'cloudfiles')
      autoload :Dropbox,    File.join(CONFIGURATION_PATH, 'storage', 'dropbox')
      autoload :FTP,        File.join(CONFIGURATION_PATH, 'storage', 'ftp')
      autoload :SFTP,       File.join(CONFIGURATION_PATH, 'storage', 'sftp')
      autoload :SCP,        File.join(CONFIGURATION_PATH, 'storage', 'scp')
      autoload :RSync,      File.join(CONFIGURATION_PATH, 'storage', 'rsync')
    end

    module Syncer
      autoload :RSync, File.join(CONFIGURATION_PATH, 'syncer', 'rsync')
    end

    module Database
      autoload :Base,       File.join(CONFIGURATION_PATH, 'database', 'base')
      autoload :MySQL,      File.join(CONFIGURATION_PATH, 'database', 'mysql')
      autoload :PostgreSQL, File.join(CONFIGURATION_PATH, 'database', 'postgresql')
      autoload :MongoDB,    File.join(CONFIGURATION_PATH, 'database', 'mongodb')
      autoload :Redis,      File.join(CONFIGURATION_PATH, 'database', 'redis')
    end
  end

  ##
  # Autoload Backup storage files
  module Storage
    autoload :Base,       File.join(STORAGE_PATH, 'base')
    autoload :Object,     File.join(STORAGE_PATH, 'object')
    autoload :S3,         File.join(STORAGE_PATH, 's3')
    autoload :CloudFiles, File.join(STORAGE_PATH, 'cloudfiles')
    autoload :Dropbox,    File.join(STORAGE_PATH, 'dropbox')
    autoload :FTP,        File.join(STORAGE_PATH, 'ftp')
    autoload :SFTP,       File.join(STORAGE_PATH, 'sftp')
    autoload :SCP,        File.join(STORAGE_PATH, 'scp')
    autoload :RSync,      File.join(STORAGE_PATH, 'rsync')
  end

  ##
  # Autoload Backup syncer files
  module Syncer
    autoload :RSync, File.join(SYNCER_PATH, 'rsync')
  end

  ##
  # Autoload Backup database files
  module Database
    autoload :Base,       File.join(DATABASE_PATH, 'base')
    autoload :MySQL,      File.join(DATABASE_PATH, 'mysql')
    autoload :PostgreSQL, File.join(DATABASE_PATH, 'postgresql')
    autoload :MongoDB,    File.join(DATABASE_PATH, 'mongodb')
    autoload :Redis,      File.join(DATABASE_PATH, 'redis')
  end

  ##
  # Autoload compressor files
  module Compressor
    autoload :Base, File.join(COMPRESSOR_PATH, 'base')
    autoload :Gzip, File.join(COMPRESSOR_PATH, 'gzip')
  end

  ##
  # Autoload encryptor files
  module Encryptor
    autoload :Base,    File.join(ENCRYPTOR_PATH, 'base')
    autoload :OpenSSL, File.join(ENCRYPTOR_PATH, 'open_ssl')
    autoload :GPG,     File.join(ENCRYPTOR_PATH, 'gpg')
  end

  ##
  # Autoload notification files
  module Notifier
    autoload :Base,    File.join(NOTIFIER_PATH, 'base')
    autoload :Binder,  File.join(NOTIFIER_PATH, 'binder')
    autoload :Mail,    File.join(NOTIFIER_PATH, 'mail')
    autoload :Twitter, File.join(NOTIFIER_PATH, 'twitter')
  end

  ##
  # Dynamically defines all the available database, storage, compressor, encryptor and notifier
  # classes inside Backup::Finder to improve the DSL for the configuration file
  (DATABASES + STORAGES + COMPRESSORS + ENCRYPTORS + NOTIFIERS + SYNCERS).each do |constant|
    unless Backup::Finder.const_defined?(constant)
      Backup::Finder.const_set(constant, Class.new)
    end
  end

end<|MERGE_RESOLUTION|>--- conflicted
+++ resolved
@@ -20,12 +20,8 @@
   STORAGES    = ['S3', 'CloudFiles', 'Dropbox', 'FTP', 'SFTP', 'SCP', 'RSync']
   COMPRESSORS = ['Gzip']
   ENCRYPTORS  = ['OpenSSL', 'GPG']
-<<<<<<< HEAD
-  NOTIFIERS   = ['Mail']
   SYNCERS     = ['RSync']
-=======
   NOTIFIERS   = ['Mail', 'Twitter']
->>>>>>> d2e49f10
 
   ##
   # Backup's internal paths
